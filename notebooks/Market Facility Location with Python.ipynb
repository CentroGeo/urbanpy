{
<<<<<<< HEAD
   "cells":[
      {
         "cell_type":"markdown",
         "metadata":{

         },
         "source":[
            "# Facility Location for temporal markets using PuLP and UrbanPy"
         ]
      },
      {
         "cell_type":"markdown",
         "metadata":{

         },
         "source":[
            "### General imports"
         ]
      },
      {
         "cell_type":"code",
         "execution_count":null,
         "metadata":{

         },
         "outputs":[

         ],
         "source":[
            "import sys\n",
            "sys.path.append('..')\n",
            "import urbanpy as up\n",
            "\n",
            "import pandas as pd\n",
            "import geopandas as gpd\n",
            "import shapely\n",
            "import numpy as np\n",
            "import re\n",
            "from pulp import *"
         ]
      },
      {
         "cell_type":"markdown",
         "metadata":{

         },
         "source":[
            "### Data preparation"
         ]
      },
      {
         "cell_type":"markdown",
         "metadata":{

         },
         "source":[
            "First, we need our set of possible facilities to activate. To construct it we will\n",
            "\n",
            "* Download a polygon from a Lima district\n",
            "* Get its bounds\n",
            "* Download data from possible parks and pitches"
         ]
      },
      {
         "cell_type":"code",
         "execution_count":null,
         "metadata":{

         },
         "outputs":[

         ],
         "source":[
            "sjl = up.download.nominatim_osm('San Juan de Lurigancho, Lima')\n",
            "sjl.crs = 'EPSG:4326'"
         ]
      },
      {
         "cell_type":"markdown",
         "metadata":{

         },
         "source":[
            "Now we are going to create a custom query for the overpass api to download parks an pitches within the district polygon. You can try your own cutom querys [here](https://overpass-turbo.eu/)."
         ]
      },
      {
         "cell_type":"code",
         "execution_count":null,
         "metadata":{

         },
         "outputs":[

         ],
         "source":[
            "query = \"\"\"\n",
            "[timeout:120][out:json][bbox];\n",
            "(\n",
            "  way[\"leisure\"~\"park|pitch\"];\n",
            ");\n",
            "out body geom;\n",
            "\"\"\"\n",
            "response = up.download.overpass_pois(sjl.total_bounds, custom_query=query)"
         ]
      },
      {
         "cell_type":"markdown",
         "metadata":{

         },
         "source":[
            "Now, we are going to create a GeoDataFrame using the query results"
         ]
      },
      {
         "cell_type":"code",
         "execution_count":null,
         "metadata":{

         },
         "outputs":[

         ],
         "source":[
            "data = response.json() # get json data\n",
            "parks_pitchs_df = pd.DataFrame.from_dict(data['elements']) # transform data to dataframe"
         ]
      },
      {
         "cell_type":"code",
         "execution_count":null,
         "metadata":{

         },
         "outputs":[

         ],
         "source":[
            "# shell_from_geometry is a helper function to create the input for a Polygon using the overpass geometry\n",
            "parks_pitchs_df['shell'] = parks_pitchs_df['geometry'].apply(up.utils.shell_from_geometry)"
         ]
      },
      {
         "cell_type":"code",
         "execution_count":null,
         "metadata":{

         },
         "outputs":[

         ],
         "source":[
            "# Use shell to instanciate a Polygon for each row\n",
            "parks_pitchs_geometry = parks_pitchs_df['shell'].apply(shapely.geometry.Polygon)"
         ]
      },
      {
         "cell_type":"code",
         "execution_count":null,
         "metadata":{

         },
         "outputs":[

         ],
         "source":[
            "# Create a GeoDataFrame using the DataFrame and the calculated geometry\n",
            "parks_pitchs_gdf = gpd.GeoDataFrame(parks_pitchs_df, geometry=parks_pitchs_geometry)"
         ]
      },
      {
         "cell_type":"markdown",
         "metadata":{

         },
         "source":[
            "We need to process the polygon data, getting the centroid is a good approximation"
         ]
      },
      {
         "cell_type":"code",
         "execution_count":null,
         "metadata":{

         },
         "outputs":[

         ],
         "source":[
            "parks_pitchs_gdf.crs = 'EPSG:4326'\n",
            "parks_pitchs_gdf['area'] = parks_pitchs_gdf.to_crs(epsg=32718).geometry.area"
         ]
      },
      {
         "cell_type":"code",
         "execution_count":6,
         "metadata":{

         },
         "outputs":[

         ],
         "source":[
            "parks_pitchs_gdf['lat'] = parks_pitchs_gdf.geometry.centroid.y\n",
            "parks_pitchs_gdf['lon'] = parks_pitchs_gdf.geometry.centroid.x"
         ]
      },
      {
         "cell_type":"markdown",
         "metadata":{

         },
         "source":[
            "Construct the candidate set from Overpass POIs"
         ]
      },
      {
         "cell_type":"code",
         "execution_count":null,
         "metadata":{

         },
         "outputs":[

         ],
         "source":[
            "candidates = parks_pitchs_gdf[['id', 'lat', 'lon']]\n",
            "candidates = gpd.GeoDataFrame(candidates, geometry=gpd.points_from_xy(candidates['lon'], candidates['lat']))\n",
            "candidates.crs = 'EPSG:4326'"
         ]
      },
      {
         "cell_type":"code",
         "execution_count":9,
         "metadata":{

         },
         "outputs":[

         ],
         "source":[
            "candidates['aforo'] = candidates['area'] * 2"
         ]
      },
      {
         "cell_type":"code",
         "execution_count":10,
         "metadata":{

         },
         "outputs":[
            {
               "data":{
                  "text/html":[
                     "<div>\n",
                     "<style scoped>\n",
                     "    .dataframe tbody tr th:only-of-type {\n",
                     "        vertical-align: middle;\n",
                     "    }\n",
                     "\n",
                     "    .dataframe tbody tr th {\n",
                     "        vertical-align: top;\n",
                     "    }\n",
                     "\n",
                     "    .dataframe thead th {\n",
                     "        text-align: right;\n",
                     "    }\n",
                     "</style>\n",
                     "<table border=\"1\" class=\"dataframe\">\n",
                     "  <thead>\n",
                     "    <tr style=\"text-align: right;\">\n",
                     "      <th></th>\n",
                     "      <th>id</th>\n",
                     "      <th>lat</th>\n",
                     "      <th>lon</th>\n",
                     "      <th>area</th>\n",
                     "      <th>geometry</th>\n",
                     "      <th>aforo</th>\n",
                     "    </tr>\n",
                     "  </thead>\n",
                     "  <tbody>\n",
                     "    <tr>\n",
                     "      <th>0</th>\n",
                     "      <td>6129747658</td>\n",
                     "      <td>-11.878377</td>\n",
                     "      <td>-77.016364</td>\n",
                     "      <td>0.000000</td>\n",
                     "      <td>POINT (-77.01636 -11.87838)</td>\n",
                     "      <td>0.000000</td>\n",
                     "    </tr>\n",
                     "    <tr>\n",
                     "      <th>1</th>\n",
                     "      <td>67624202</td>\n",
                     "      <td>-11.985354</td>\n",
                     "      <td>-77.014213</td>\n",
                     "      <td>2841.493813</td>\n",
                     "      <td>POINT (-77.01421 -11.98535)</td>\n",
                     "      <td>5682.987625</td>\n",
                     "    </tr>\n",
                     "    <tr>\n",
                     "      <th>2</th>\n",
                     "      <td>67624203</td>\n",
                     "      <td>-11.985472</td>\n",
                     "      <td>-77.014529</td>\n",
                     "      <td>508.268924</td>\n",
                     "      <td>POINT (-77.01453 -11.98547)</td>\n",
                     "      <td>1016.537847</td>\n",
                     "    </tr>\n",
                     "    <tr>\n",
                     "      <th>3</th>\n",
                     "      <td>67624204</td>\n",
                     "      <td>-11.985367</td>\n",
                     "      <td>-77.014139</td>\n",
                     "      <td>11157.418332</td>\n",
                     "      <td>POINT (-77.01414 -11.98537)</td>\n",
                     "      <td>22314.836665</td>\n",
                     "    </tr>\n",
                     "    <tr>\n",
                     "      <th>4</th>\n",
                     "      <td>67626150</td>\n",
                     "      <td>-11.986800</td>\n",
                     "      <td>-77.010059</td>\n",
                     "      <td>553.973269</td>\n",
                     "      <td>POINT (-77.01006 -11.98680)</td>\n",
                     "      <td>1107.946537</td>\n",
                     "    </tr>\n",
                     "  </tbody>\n",
                     "</table>\n",
                     "</div>"
                  ],
                  "text/plain":[
                     "           id        lat        lon          area  \\\n",
                     "0  6129747658 -11.878377 -77.016364      0.000000   \n",
                     "1    67624202 -11.985354 -77.014213   2841.493813   \n",
                     "2    67624203 -11.985472 -77.014529    508.268924   \n",
                     "3    67624204 -11.985367 -77.014139  11157.418332   \n",
                     "4    67626150 -11.986800 -77.010059    553.973269   \n",
                     "\n",
                     "                      geometry         aforo  \n",
                     "0  POINT (-77.01636 -11.87838)      0.000000  \n",
                     "1  POINT (-77.01421 -11.98535)   5682.987625  \n",
                     "2  POINT (-77.01453 -11.98547)   1016.537847  \n",
                     "3  POINT (-77.01414 -11.98537)  22314.836665  \n",
                     "4  POINT (-77.01006 -11.98680)   1107.946537  "
                  ]
               },
               "execution_count":10,
               "metadata":{

               },
               "output_type":"execute_result"
            }
         ],
         "source":[
            "candidates.head()"
         ]
      },
      {
         "cell_type":"markdown",
         "metadata":{

         },
         "source":[
            "### Concatenating candidates with the national market census"
         ]
      },
      {
         "cell_type":"code",
         "execution_count":11,
         "metadata":{

         },
         "outputs":[

         ],
         "source":[
            "markets = pd.read_csv('input/market_db.csv')\n",
            "markets = gpd.GeoDataFrame(markets, geometry=gpd.points_from_xy(markets['longitude'], markets['latitude']))\n",
            "markets.crs = 'EPSG:4326'"
         ]
      },
      {
         "cell_type":"code",
         "execution_count":12,
         "metadata":{

         },
         "outputs":[

         ],
         "source":[
            "markets['aforo'] = markets.apply(\n",
            "    lambda row: row['Area construida']*2 if row['Tipo de mercado']=='Minorista' else row['Area construida']*5,\n",
            "    axis=1\n",
            ")"
         ]
      },
      {
         "cell_type":"code",
         "execution_count":13,
         "metadata":{

         },
         "outputs":[

         ],
         "source":[
            "merc = markets[markets.within(sjl.geometry[0])]"
         ]
      },
      {
         "cell_type":"code",
         "execution_count":14,
         "metadata":{

         },
         "outputs":[

         ],
         "source":[
            "merc = merc[['longitude', 'latitude', 'aforo']].reset_index()"
         ]
      },
      {
         "cell_type":"code",
         "execution_count":15,
         "metadata":{

         },
         "outputs":[

         ],
         "source":[
            "merc = gpd.GeoDataFrame(merc, geometry=gpd.points_from_xy(merc['longitude'], merc['latitude']))"
         ]
      },
      {
         "cell_type":"code",
         "execution_count":16,
         "metadata":{

         },
         "outputs":[

         ],
         "source":[
            "merc = merc.rename(columns={'index': 'id', 'longitude': 'lon', 'latitude': 'lat'})"
         ]
      },
      {
         "cell_type":"code",
         "execution_count":null,
         "metadata":{

         },
         "outputs":[

         ],
         "source":[
            "merc.shape"
         ]
      },
      {
         "cell_type":"code",
         "execution_count":18,
         "metadata":{

         },
         "outputs":[

         ],
         "source":[
            "markets = markets.loc[merc.id]"
         ]
      },
      {
         "cell_type":"code",
         "execution_count":19,
         "metadata":{

         },
         "outputs":[
            {
               "data":{
                  "text/plain":[
                     "ID                                            0\n",
                     "Codigo_Departamento                           0\n",
                     "DEPARTAMENTO                                  0\n",
                     "Codigo_Provincia                              0\n",
                     "PROVINCIA                                     0\n",
                     "                                             ..\n",
                     "Egresos por otros gastos especifico (2015)    0\n",
                     "P64_40                                        0\n",
                     "Total de Egresos (2015)                       1\n",
                     "geometry                                      0\n",
                     "aforo                                         0\n",
                     "Length: 365, dtype: int64"
                  ]
               },
               "execution_count":19,
               "metadata":{

               },
               "output_type":"execute_result"
            }
         ],
         "source":[
            "markets.isna().sum()"
         ]
      },
      {
         "cell_type":"code",
         "execution_count":20,
         "metadata":{

         },
         "outputs":[

         ],
         "source":[
            "candidates = candidates[['id', 'lat', 'lon', 'aforo', 'geometry']]"
         ]
      },
      {
         "cell_type":"code",
         "execution_count":null,
         "metadata":{

         },
         "outputs":[

         ],
         "source":[
            "candidates = gpd.GeoDataFrame(pd.concat([candidates, merc])).reset_index(drop=True)"
         ]
      },
      {
         "cell_type":"code",
         "execution_count":null,
         "metadata":{

         },
         "outputs":[

         ],
         "source":[
            "candidates.head()"
         ]
      },
      {
         "cell_type":"markdown",
         "metadata":{

         },
         "source":[
            "### Creating the demand an \"clients\" for the FLP"
         ]
      },
      {
         "cell_type":"markdown",
         "metadata":{

         },
         "source":[
            "Now, we need to estimate the total population moving to these markets. To achieve this we need to\n",
            "\n",
            "* Download HDX data\n",
            "* Filter it to our district\n",
            "* Convert it to hexagons"
         ]
      },
      {
         "cell_type":"code",
         "execution_count":null,
         "metadata":{
            "scrolled":true
         },
         "outputs":[

         ],
         "source":[
            "pop = up.download.hdx_dataset(\"4e74db39-87f1-4383-9255-eaf8ebceb0c9/resource/317f1c39-8417-4bde-a076-99bd37feefce/download/population_per_2018-10-01.csv.zip\")"
         ]
      },
      {
         "cell_type":"code",
         "execution_count":null,
         "metadata":{

         },
         "outputs":[

         ],
         "source":[
            "pop_sjl = up.geom.filter_population(pop, sjl)"
         ]
      },
      {
         "cell_type":"code",
         "execution_count":null,
         "metadata":{

         },
         "outputs":[

         ],
         "source":[
            "hex_sjl = up.geom.gen_hexagons(7, sjl)"
         ]
      },
      {
         "cell_type":"code",
         "execution_count":null,
         "metadata":{

         },
         "outputs":[

         ],
         "source":[
            "hex_sjl.plot()"
         ]
      },
      {
         "cell_type":"markdown",
         "metadata":{

         },
         "source":[
            "Merging both layers"
         ]
      },
      {
         "cell_type":"code",
         "execution_count":null,
         "metadata":{

         },
         "outputs":[

         ],
         "source":[
            "pop_sjl.isna().sum()"
         ]
      },
      {
         "cell_type":"code",
         "execution_count":null,
         "metadata":{

         },
         "outputs":[

         ],
         "source":[
            "hex_sjl.isna().sum()"
         ]
      },
      {
         "cell_type":"code",
         "execution_count":null,
         "metadata":{

         },
         "outputs":[

         ],
         "source":[
            "hex_sjl = up.geom.merge_shape_hex(\n",
            "    hex_sjl, \n",
            "    pop_sjl, \n",
            "    how='inner', \n",
            "    op='intersects', \n",
            "    agg={'population_2020': 'sum'}\n",
            ")"
         ]
      },
      {
         "cell_type":"code",
         "execution_count":null,
         "metadata":{

         },
         "outputs":[

         ],
         "source":[
            "hex_sjl.isna().sum()"
         ]
      },
      {
         "cell_type":"code",
         "execution_count":null,
         "metadata":{

         },
         "outputs":[

         ],
         "source":[
            "hex_sjl.fillna(0, inplace=True)"
         ]
      },
      {
         "cell_type":"code",
         "execution_count":null,
         "metadata":{

         },
         "outputs":[

         ],
         "source":[
            "hex_sjl.plot(column='population_2020', legend=True)"
         ]
      },
      {
         "cell_type":"markdown",
         "metadata":{

         },
         "source":[
            "## Distance matrix calculation"
         ]
      },
      {
         "cell_type":"markdown",
         "metadata":{

         },
         "source":[
            "To estimate the cost for our FLP, we will use walking travel time. For this we need to\n",
            "\n",
            "* Setup the OSRM server\n",
            "* Get the distance matrix\n",
            "* Shutdown the server"
         ]
      },
      {
         "cell_type":"code",
         "execution_count":42,
         "metadata":{

         },
         "outputs":[

         ],
         "source":[
            "up.routing.start_osrm_server('peru')"
         ]
      },
      {
         "cell_type":"markdown",
         "metadata":{

         },
         "source":[
            "To compute_osrm_dist_matrix we need Point geometry (We are going to use each hexagon centroid)"
         ]
      },
      {
         "cell_type":"code",
         "execution_count":null,
         "metadata":{

         },
         "outputs":[

         ],
         "source":[
            "hex_sjl_centroids = hex_sjl.copy() # Copy original gdf\n",
            "hex_sjl_centroids.geometry = hex_sjl_centroids.geometry.centroid # Replace Polygon for Point/Polygon Centroid"            "candidates = candidates[candidates['aforo'] >= 500]"
         ]
      },
      {
         "cell_type":"code",
         "execution_count":39,
         "metadata":{

         },
         "outputs":[

         ],
         "source":[
            "up.routing.setup_osrm_server('peru', True)"
         ]
      },
      {
         "cell_type":"code",
         "execution_count":40,
         "metadata":{

         },
         "outputs":[
            {
               "name":"stdout",
               "output_type":"stream",
               "text":[
                  "160 1333\n"
               ]
            }
         ],
         "source":[
            "print(hex_sjl_centroids.shape[0], candidates.shape[0])"
         ]
      },
      {
         "cell_type":"code",
         "execution_count":42,
         "metadata":{
            "scrolled":false
         },
         "outputs":[
            {
               "name":"stderr",
               "output_type":"stream",
               "text":[
                  "160it [29:31, 11.07s/it]\n"
               ]
            }
         ],
         "source":[
            "distance, duration = up.routing.compute_osrm_dist_matrix(hex_sjl_centroids, candidates, 'walking')"
         ]
      },
      {
         "cell_type":"code",
         "execution_count":43,
         "metadata":{

         },
         "outputs":[

         ],
         "source":[
            "up.routing.stop_osrm_server()"
         ]
      },
      {
         "cell_type":"code",
         "execution_count":44,
         "metadata":{

         },
         "outputs":[

         ],
         "source":[
            "cost_mat = duration.T"
         ]
      },
      {
         "cell_type":"markdown",
         "metadata":{

         },
         "source":[
            "### Constructing PuLP sets and variables"
         ]
      },
      {
         "cell_type":"markdown",
         "metadata":{

         },
         "source":[
            "Set an the number of facilities to be activated"
         ]
      },
      {
         "cell_type":"code",
         "execution_count":34,
         "metadata":{

         },
         "outputs":[

         ],
         "source":[
            "p = merc.shape[0]+12"
         ]
      },
      {
         "cell_type":"code",
         "execution_count":35,
         "metadata":{

         },
         "outputs":[
            {
               "data":{
                  "text/plain":[
                     "135"
                  ]
               },
               "execution_count":35,
               "metadata":{

               },
               "output_type":"execute_result"
            }
         ],
         "source":[
            "p"
         ]
      },
      {
         "cell_type":"markdown",
         "metadata":{

         },
         "source":[
            "Build the facility and customer set as lists, as per PuLP requirements"
         ]
      },
      {
         "cell_type":"code",
         "execution_count":43,
         "metadata":{

         },
         "outputs":[

         ],
         "source":[
            "candidates = candidates.reset_index(drop=True)"
         ]
      },
      {
         "cell_type":"code",
         "execution_count":44,
         "metadata":{

         },
         "outputs":[

         ],
         "source":[
            "customers = list(hex_sjl_centroids.index)\n",
            "facilities = [f'FAC_{i}' for i in candidates.index]"
         ]
      },
      {
         "cell_type":"markdown",
         "metadata":{

         },
         "source":[
            "Now we create dictionaries for the demand and cost, associating each customer (hexagon) to the demand (population) and each facility (park/pitch) the respective cost (travel time) to each customer "
         ]
      },
      {
         "cell_type":"code",
         "execution_count":45,
         "metadata":{

         },
         "outputs":[

         ],
         "source":[
            "cost_mat = np.load('output/distance_matrix.npy')"
         ]
      },
      {
         "cell_type":"code",
         "execution_count":48,
         "metadata":{

         },
         "outputs":[

         ],
         "source":[
            "cost_mat = cost_mat.T"
         ]
      },
      {
         "cell_type":"code",
         "execution_count":49,
         "metadata":{

         },
         "outputs":[

         ],
         "source":[
            "demand = {i: hex_sjl.loc[i, 'population_2020'] for i in hex_sjl.index}"
         ]
      },
      {
         "cell_type":"code",
         "execution_count":null,
         "metadata":{

         },
         "outputs":[

         ],
         "source":[
            "cost_dict = {facilities[i]: {customers[j]: cost_mat[i][j] for j in hex_sjl.index} for i in candidates.index}"
         ]
      },
      {
         "cell_type":"code",
         "execution_count":null,
         "metadata":{

         },
         "outputs":[

         ],
         "source":[
            "merc.id"
         ]
      },
      {
         "cell_type":"code",
         "execution_count":null,
         "metadata":{

         },
         "outputs":[

         ],
         "source":[
            "capacity = {facilities[i]: markets.loc[i, 'aforo'] for i in merc.id}"
         ]
      },
      {
         "cell_type":"markdown",
         "metadata":{

         },
         "source":[
            "Create problem variable for PuLP"
         ]
      },
      {
         "cell_type":"code",
         "execution_count":51,
         "metadata":{

         },
         "outputs":[

         ],
         "source":[
            "prob = LpProblem('FLP_Markets_SJL', LpMinimize)"
         ]
      },
      {
         "cell_type":"markdown",
         "metadata":{

         },
         "source":[
            "We create the decision variable $x_{ij}$, representing the percentage of service assigned from a facility to a customer, setting 0 as the lower bound"
         ]
      },
      {
         "cell_type":"code",
         "execution_count":52,
         "metadata":{

         },
         "outputs":[

         ],
         "source":[
            "x = LpVariable.dicts('Service', \n",
            "                    [(i,j) for j in customers for i in facilities],\n",
            "                    0)"
         ]
      },
      {
         "cell_type":"markdown",
         "metadata":{

         },
         "source":[
            "Now we create the decision variable to activate a facility $y_i$"
         ]
      },
      {
         "cell_type":"code",
         "execution_count":53,
         "metadata":{

         },
         "outputs":[

         ],
         "source":[
            "y = LpVariable.dicts('Activation',\n",
            "                     facilities,\n",
            "                     0,1, LpBinary)"
         ]
      },
      {
         "cell_type":"markdown",
         "metadata":{

         },
         "source":[
            "Setting the objective function $$ \\sum_{i=1}^{n} \\sum_{j=1}^{m} d_{j} c_{ij} x_{ij} $$"
         ]
      },
      {
         "cell_type":"code",
         "execution_count":54,
         "metadata":{

         },
         "outputs":[

         ],
         "source":[
            "prob += lpSum(lpSum(demand[j]*cost_dict[i][j]*x[i,j] for i in facilities) for j in customers)"
         ]
      },
      {
         "cell_type":"markdown",
         "metadata":{

         },
         "source":[
            "We add the first constraint $$ \\sum_{i=1}^{n} x_{ij} = 1 \\quad \\forall j \\in \\text{Customers}$$"
         ]
      },
      {
         "cell_type":"code",
         "execution_count":55,
         "metadata":{

         },
         "outputs":[

         ],
         "source":[
            "for j in customers:\n",
            "    prob += lpSum(x[i,j] for i in facilities) == 1"
         ]
      },
      {
         "cell_type":"markdown",
         "metadata":{

         },
         "source":[
            "Adding the second constraint $$ \\sum_{i=1}^{n} y_{i} = p $$"
         ]
      },
      {
         "cell_type":"code",
         "execution_count":56,
         "metadata":{

         },
         "outputs":[

         ],
         "source":[
            "prob += lpSum(y[i] for i in facilities) == p"
         ]
      },
      {
         "cell_type":"markdown",
         "metadata":{

         },
         "source":[
            "Third constraint $$ x_{i,j} ≤ y_{i} \\quad \\forall i \\in \\text{Facilities} \\quad \\forall j \\in \\text{Customers}$$"
         ]
      },
      {
         "cell_type":"code",
         "execution_count":57,
         "metadata":{

         },
         "outputs":[

         ],
         "source":[
            "for i in facilities:\n",
            "    for j in customers:\n",
            "        prob += x[i,j] <= y[i]"
         ]
      },
      {
         "cell_type":"markdown",
         "metadata":{

         },
         "source":[
            "We need to keep the markets active, focusing on activating only additional facilities (avoid selecting already active markets)"
         ]
      },
      {
         "cell_type":"code",
         "execution_count":58,
         "metadata":{

         },
         "outputs":[
            {
               "data":{
                  "text/plain":[
                     "(123, 5)"
                  ]
               },
               "execution_count":58,
               "metadata":{

               },
               "output_type":"execute_result"
            }
         ],
         "source":[
            "merc.shape"
         ]
      },
      {
         "cell_type":"code",
         "execution_count":123,
         "metadata":{
            "scrolled":true
         },
         "outputs":[

         ],
         "source":[
            "for i in facilities[1231:]:\n",
            "    prob += y[i] == 1"
         ]
      },
      {
         "cell_type":"markdown",
         "metadata":{

         },
         "source":[
            "Finally, as to maintain proper social distancing, we set a capacity constraint $$ \\sum_{j=1}^{m} x_{ij} ≤ c_{i} \\quad \\forall i \\in \\text{Facilities}$$"
         ]
      },
      {
         "cell_type":"code",
         "execution_count":73,
         "metadata":{

         },
         "outputs":[

         ],
         "source":[
            "for i in capacity:\n",
            "    prob += lpSum(x[i,j] for j in customers) <= capacity[i]"
         ]
      },
      {
         "cell_type":"markdown",
         "metadata":{

         },
         "source":[
            "Solve (a custom solver may be added in the solve method)"
         ]
      },
      {
         "cell_type":"code",
         "execution_count":74,
         "metadata":{

         },
         "outputs":[
            {
               "data":{
                  "text/plain":[
                     "1"
                  ]
               },
               "execution_count":74,
               "metadata":{

               },
               "output_type":"execute_result"
            }
         ],
         "source":[
            "prob.solve()"
         ]
      },
      {
         "cell_type":"markdown",
         "metadata":{

         },
         "source":[
            "Check solution status"
         ]
      },
      {
         "cell_type":"code",
         "execution_count":75,
         "metadata":{

         },
         "outputs":[
            {
               "name":"stdout",
               "output_type":"stream",
               "text":[
                  "Status: Optimal\n"
               ]
            }
         ],
         "source":[
            "print(\"Status:\", LpStatus[prob.status])"
         ]
      },
      {
         "cell_type":"markdown",
         "metadata":{

         },
         "source":[
            "Obtain the demand assignments"
         ]
      },
      {
         "cell_type":"code",
         "execution_count":108,
         "metadata":{

         },
         "outputs":[

         ],
         "source":[
            "x_vars = [[0 for j in range(len(customers))] for i in range(len(facilities))]\n",
            "\n",
            "for v in prob.variables():\n",
            "    if 'Activation' not in v.name:\n",
            "        i, j = re.findall('\\d+', v.name)\n",
            "        x_vars[int(i)][int(j)] = v.varValue"
         ]
      },
      {
         "cell_type":"code",
         "execution_count":109,
         "metadata":{

         },
         "outputs":[

         ],
         "source":[
            "y_vars = np.zeros_like(facilities)\n",
            "\n",
            "for v in prob.variables():\n",
            "    if 'Activation' in v.name:\n",
            "        ix = int(re.findall('\\d+', v.name)[0])\n",
            "        y_vars[ix] = v.varValue\n",
            "\n",
            "y_vars = y_vars.astype(float)"
         ]
      },
      {
         "cell_type":"code",
         "execution_count":110,
         "metadata":{

         },
         "outputs":[

         ],
         "source":[
            "x_vars, y_vars = np.array(x_vars), np.array(y_vars)"
         ]
      },
      {
         "cell_type":"code",
         "execution_count":111,
         "metadata":{

         },
         "outputs":[

         ],
         "source":[
            "np.save('output/assignments.npy', x_vars)\n",
            "np.save('output/facilities.npy', y_vars)"
         ]
      },
      {
         "cell_type":"code",
         "execution_count":112,
         "metadata":{

         },
         "outputs":[

         ],
         "source":[
            "y_vars = np.load('output/facilities.npy')"
         ]
      },
      {
         "cell_type":"code",
         "execution_count":113,
         "metadata":{

         },
         "outputs":[

         ],
         "source":[
            "candidates['is_active'] = y_vars"
         ]
      },
      {
         "cell_type":"code",
         "execution_count":114,
         "metadata":{

         },
         "outputs":[

         ],
         "source":[
            "candidates['is_market'] = 0"
         ]
      },
      {
         "cell_type":"code",
         "execution_count":115,
         "metadata":{

         },
         "outputs":[

         ],
         "source":[
            "candidates.reset_index(drop=True, inplace=True)"
         ]
      },
      {
         "cell_type":"code",
         "execution_count":116,
         "metadata":{

         },
         "outputs":[

         ],
         "source":[
            "candidates.loc[1231:, 'is_market'] = 1"
         ]
      },
      {
         "cell_type":"code",
         "execution_count":120,
         "metadata":{

         },
         "outputs":[
            {
               "data":{
                  "text/plain":[
                     "(33, 7)"
                  ]
               },
               "execution_count":120,
               "metadata":{

               },
               "output_type":"execute_result"
            }
         ],
         "source":[
            "candidates[(candidates['is_active'] == 1) & (candidates['is_market'] == 0)].shape"
         ]
      },
      {
         "cell_type":"code",
         "execution_count":122,
         "metadata":{

         },
         "outputs":[

         ],
         "source":[
            "candidates.to_file('facilities')"
         ]
      }
   ],
   "metadata":{
      "kernelspec":{
         "display_name":"Python 3",
         "language":"python",
         "name":"python3"
      },
      "language_info":{
         "codemirror_mode":{
            "name":"ipython",
            "version":3
         },
         "file_extension":".py",
         "mimetype":"text/x-python",
         "name":"python",
         "nbconvert_exporter":"python",
         "pygments_lexer":"ipython3",
         "version":"3.7.4"
      }
   },
   "nbformat":4,
   "nbformat_minor":2
=======
 "cells": [
  {
   "cell_type": "markdown",
   "metadata": {},
   "source": [
    "# Facility Location for temporal markets using PuLP and UrbanPy"
   ]
  },
  {
   "cell_type": "markdown",
   "metadata": {},
   "source": [
    "### General imports"
   ]
  },
  {
   "cell_type": "code",
   "execution_count": null,
   "metadata": {},
   "outputs": [],
   "source": [
    "import sys\n",
    "sys.path.append('..')\n",
    "import urbanpy as up\n",
    "\n",
    "import pandas as pd\n",
    "import geopandas as gpd\n",
    "import shapely\n",
    "import numpy as np\n",
    "import re\n",
    "from pulp import *"
   ]
  },
  {
   "cell_type": "markdown",
   "metadata": {},
   "source": [
    "### Data preparation"
   ]
  },
  {
   "cell_type": "markdown",
   "metadata": {},
   "source": [
    "First, we need our set of possible facilities to activate. To construct it we will\n",
    "\n",
    "* Download a polygon from a Lima district\n",
    "* Get its bounds\n",
    "* Download data from possible parks and pitches"
   ]
  },
  {
   "cell_type": "code",
   "execution_count": null,
   "metadata": {},
   "outputs": [],
   "source": [
    "sjl = up.download.nominatim_osm('San Juan de Lurigancho, Lima')\n",
    "sjl.crs = 'EPSG:4326'"
   ]
  },
  {
   "cell_type": "markdown",
   "metadata": {},
   "source": [
    "Now we are going to create a custom query for the overpass api to download parks an pitches within the district polygon. You can try your own cutom querys [here](https://overpass-turbo.eu/)."
   ]
  },
  {
   "cell_type": "code",
   "execution_count": null,
   "metadata": {},
   "outputs": [],
   "source": [
    "query = \"\"\"\n",
    "[timeout:120][out:json][bbox];\n",
    "(\n",
    "  way[\"leisure\"~\"park|pitch\"];\n",
    ");\n",
    "out body geom;\n",
    "\"\"\"\n",
    "response = up.download.overpass_pois(sjl.total_bounds, custom_query=query)"
   ]
  },
  {
   "cell_type": "markdown",
   "metadata": {},
   "source": [
    "Now, we are going to create a GeoDataFrame using the query results"
   ]
  },
  {
   "cell_type": "code",
   "execution_count": null,
   "metadata": {},
   "outputs": [],
   "source": [
    "data = response.json() # get json data\n",
    "parks_pitchs_df = pd.DataFrame.from_dict(data['elements']) # transform data to dataframe"
   ]
  },
  {
   "cell_type": "code",
   "execution_count": null,
   "metadata": {},
   "outputs": [],
   "source": [
    "# shell_from_geometry is a helper function to create the input for a Polygon using the overpass geometry\n",
    "parks_pitchs_df['shell'] = parks_pitchs_df['geometry'].apply(up.utils.shell_from_geometry)"
   ]
  },
  {
   "cell_type": "code",
   "execution_count": null,
   "metadata": {},
   "outputs": [],
   "source": [
    "# Use shell to instanciate a Polygon for each row\n",
    "parks_pitchs_geometry = parks_pitchs_df['shell'].apply(shapely.geometry.Polygon)"
   ]
  },
  {
   "cell_type": "code",
   "execution_count": null,
   "metadata": {},
   "outputs": [],
   "source": [
    "# Create a GeoDataFrame using the DataFrame and the calculated geometry\n",
    "parks_pitchs_gdf = gpd.GeoDataFrame(parks_pitchs_df, geometry=parks_pitchs_geometry)"
   ]
  },
  {
   "cell_type": "markdown",
   "metadata": {},
   "source": [
    "We need to process the polygon data, getting the centroid is a good approximation"
   ]
  },
  {
   "cell_type": "code",
   "execution_count": null,
   "metadata": {},
   "outputs": [],
   "source": [
    "parks_pitchs_gdf.crs = 'EPSG:4326'\n",
    "parks_pitchs_gdf['area'] = parks_pitchs_gdf.to_crs(epsg=32718).geometry.area"
   ]
  },
  {
   "cell_type": "code",
   "execution_count": 6,
   "metadata": {},
   "outputs": [],
   "source": [
    "parks_pitchs_gdf['lat'] = parks_pitchs_gdf.geometry.centroid.y\n",
    "parks_pitchs_gdf['lon'] = parks_pitchs_gdf.geometry.centroid.x"
   ]
  },
  {
   "cell_type": "markdown",
   "metadata": {},
   "source": [
    "Construct the candidate set from Overpass POIs"
   ]
  },
  {
   "cell_type": "code",
   "execution_count": null,
   "metadata": {},
   "outputs": [],
   "source": [
    "candidates = parks_pitchs_gdf[['id', 'lat', 'lon']]\n",
    "candidates = gpd.GeoDataFrame(candidates, geometry=gpd.points_from_xy(candidates['lon'], candidates['lat']))\n",
    "candidates.crs = 'EPSG:4326'"
   ]
  },
  {
   "cell_type": "code",
   "execution_count": 9,
   "metadata": {},
   "outputs": [],
   "source": [
    "candidates['aforo'] = candidates['area'] * 2"
   ]
  },
  {
   "cell_type": "code",
   "execution_count": 10,
   "metadata": {},
   "outputs": [
    {
     "data": {
      "text/html": [
       "<div>\n",
       "<style scoped>\n",
       "    .dataframe tbody tr th:only-of-type {\n",
       "        vertical-align: middle;\n",
       "    }\n",
       "\n",
       "    .dataframe tbody tr th {\n",
       "        vertical-align: top;\n",
       "    }\n",
       "\n",
       "    .dataframe thead th {\n",
       "        text-align: right;\n",
       "    }\n",
       "</style>\n",
       "<table border=\"1\" class=\"dataframe\">\n",
       "  <thead>\n",
       "    <tr style=\"text-align: right;\">\n",
       "      <th></th>\n",
       "      <th>id</th>\n",
       "      <th>lat</th>\n",
       "      <th>lon</th>\n",
       "      <th>area</th>\n",
       "      <th>geometry</th>\n",
       "      <th>aforo</th>\n",
       "    </tr>\n",
       "  </thead>\n",
       "  <tbody>\n",
       "    <tr>\n",
       "      <th>0</th>\n",
       "      <td>6129747658</td>\n",
       "      <td>-11.878377</td>\n",
       "      <td>-77.016364</td>\n",
       "      <td>0.000000</td>\n",
       "      <td>POINT (-77.01636 -11.87838)</td>\n",
       "      <td>0.000000</td>\n",
       "    </tr>\n",
       "    <tr>\n",
       "      <th>1</th>\n",
       "      <td>67624202</td>\n",
       "      <td>-11.985354</td>\n",
       "      <td>-77.014213</td>\n",
       "      <td>2841.493813</td>\n",
       "      <td>POINT (-77.01421 -11.98535)</td>\n",
       "      <td>5682.987625</td>\n",
       "    </tr>\n",
       "    <tr>\n",
       "      <th>2</th>\n",
       "      <td>67624203</td>\n",
       "      <td>-11.985472</td>\n",
       "      <td>-77.014529</td>\n",
       "      <td>508.268924</td>\n",
       "      <td>POINT (-77.01453 -11.98547)</td>\n",
       "      <td>1016.537847</td>\n",
       "    </tr>\n",
       "    <tr>\n",
       "      <th>3</th>\n",
       "      <td>67624204</td>\n",
       "      <td>-11.985367</td>\n",
       "      <td>-77.014139</td>\n",
       "      <td>11157.418332</td>\n",
       "      <td>POINT (-77.01414 -11.98537)</td>\n",
       "      <td>22314.836665</td>\n",
       "    </tr>\n",
       "    <tr>\n",
       "      <th>4</th>\n",
       "      <td>67626150</td>\n",
       "      <td>-11.986800</td>\n",
       "      <td>-77.010059</td>\n",
       "      <td>553.973269</td>\n",
       "      <td>POINT (-77.01006 -11.98680)</td>\n",
       "      <td>1107.946537</td>\n",
       "    </tr>\n",
       "  </tbody>\n",
       "</table>\n",
       "</div>"
      ],
      "text/plain": [
       "           id        lat        lon          area  \\\n",
       "0  6129747658 -11.878377 -77.016364      0.000000   \n",
       "1    67624202 -11.985354 -77.014213   2841.493813   \n",
       "2    67624203 -11.985472 -77.014529    508.268924   \n",
       "3    67624204 -11.985367 -77.014139  11157.418332   \n",
       "4    67626150 -11.986800 -77.010059    553.973269   \n",
       "\n",
       "                      geometry         aforo  \n",
       "0  POINT (-77.01636 -11.87838)      0.000000  \n",
       "1  POINT (-77.01421 -11.98535)   5682.987625  \n",
       "2  POINT (-77.01453 -11.98547)   1016.537847  \n",
       "3  POINT (-77.01414 -11.98537)  22314.836665  \n",
       "4  POINT (-77.01006 -11.98680)   1107.946537  "
      ]
     },
     "execution_count": 10,
     "metadata": {},
     "output_type": "execute_result"
    }
   ],
   "source": [
    "candidates.head()"
   ]
  },
  {
   "cell_type": "markdown",
   "metadata": {},
   "source": [
    "### Concatenating candidates with the national market census"
   ]
  },
  {
   "cell_type": "code",
   "execution_count": 11,
   "metadata": {},
   "outputs": [],
   "source": [
    "markets = pd.read_csv('input/market_db.csv')\n",
    "markets = gpd.GeoDataFrame(markets, geometry=gpd.points_from_xy(markets['longitude'], markets['latitude']))\n",
    "markets.crs = 'EPSG:4326'"
   ]
  },
  {
   "cell_type": "code",
   "execution_count": 12,
   "metadata": {},
   "outputs": [],
   "source": [
    "markets['aforo'] = markets.apply(\n",
    "    lambda row: row['Area construida']*2 if row['Tipo de mercado']=='Minorista' else row['Area construida']*5,\n",
    "    axis=1\n",
    ")"
   ]
  },
  {
   "cell_type": "code",
   "execution_count": 13,
   "metadata": {},
   "outputs": [],
   "source": [
    "merc = markets[markets.within(sjl.geometry[0])]"
   ]
  },
  {
   "cell_type": "code",
   "execution_count": 14,
   "metadata": {},
   "outputs": [],
   "source": [
    "merc = merc[['longitude', 'latitude', 'aforo']].reset_index()"
   ]
  },
  {
   "cell_type": "code",
   "execution_count": 15,
   "metadata": {},
   "outputs": [],
   "source": [
    "merc = gpd.GeoDataFrame(merc, geometry=gpd.points_from_xy(merc['longitude'], merc['latitude']))"
   ]
  },
  {
   "cell_type": "code",
   "execution_count": 16,
   "metadata": {},
   "outputs": [],
   "source": [
    "merc = merc.rename(columns={'index': 'id', 'longitude': 'lon', 'latitude': 'lat'})"
   ]
  },
  {
   "cell_type": "code",
   "execution_count": null,
   "metadata": {},
   "outputs": [],
   "source": [
    "merc.shape"
   ]
  },
  {
   "cell_type": "code",
   "execution_count": 18,
   "metadata": {},
   "outputs": [],
   "source": [
    "markets = markets.loc[merc.id]"
   ]
  },
  {
   "cell_type": "code",
   "execution_count": 19,
   "metadata": {},
   "outputs": [
    {
     "data": {
      "text/plain": [
       "ID                                            0\n",
       "Codigo_Departamento                           0\n",
       "DEPARTAMENTO                                  0\n",
       "Codigo_Provincia                              0\n",
       "PROVINCIA                                     0\n",
       "                                             ..\n",
       "Egresos por otros gastos especifico (2015)    0\n",
       "P64_40                                        0\n",
       "Total de Egresos (2015)                       1\n",
       "geometry                                      0\n",
       "aforo                                         0\n",
       "Length: 365, dtype: int64"
      ]
     },
     "execution_count": 19,
     "metadata": {},
     "output_type": "execute_result"
    }
   ],
   "source": [
    "markets.isna().sum()"
   ]
  },
  {
   "cell_type": "code",
   "execution_count": 20,
   "metadata": {},
   "outputs": [],
   "source": [
    "candidates = candidates[['id', 'lat', 'lon', 'aforo', 'geometry']]"
   ]
  },
  {
   "cell_type": "code",
   "execution_count": null,
   "metadata": {},
   "outputs": [],
   "source": [
    "candidates = gpd.GeoDataFrame(pd.concat([candidates, merc])).reset_index(drop=True)"
   ]
  },
  {
   "cell_type": "code",
   "execution_count": null,
   "metadata": {},
   "outputs": [],
   "source": [
    "candidates.head()"
   ]
  },
  {
   "cell_type": "markdown",
   "metadata": {},
   "source": [
    "### Creating the demand an \"clients\" for the FLP"
   ]
  },
  {
   "cell_type": "markdown",
   "metadata": {},
   "source": [
    "Now, we need to estimate the total population moving to these markets. To achieve this we need to\n",
    "\n",
    "* Download HDX data\n",
    "* Filter it to our district\n",
    "* Convert it to hexagons"
   ]
  },
  {
   "cell_type": "code",
   "execution_count": null,
   "metadata": {
    "scrolled": true
   },
   "outputs": [],
   "source": [
    "pop = up.download.hdx_dataset(\"4e74db39-87f1-4383-9255-eaf8ebceb0c9/resource/317f1c39-8417-4bde-a076-99bd37feefce/download/population_per_2018-10-01.csv.zip\")"
   ]
  },
  {
   "cell_type": "code",
   "execution_count": null,
   "metadata": {},
   "outputs": [],
   "source": [
    "pop_sjl = up.geom.filter_population(pop, sjl)"
   ]
  },
  {
   "cell_type": "code",
   "execution_count": null,
   "metadata": {},
   "outputs": [],
   "source": [
    "hex_sjl = up.geom.gen_hexagons(7, sjl)"
   ]
  },
  {
   "cell_type": "code",
   "execution_count": null,
   "metadata": {},
   "outputs": [],
   "source": [
    "hex_sjl.plot()"
   ]
  },
  {
   "cell_type": "markdown",
   "metadata": {},
   "source": [
    "Merging both layers"
   ]
  },
  {
   "cell_type": "code",
   "execution_count": null,
   "metadata": {},
   "outputs": [],
   "source": [
    "pop_sjl.isna().sum()"
   ]
  },
  {
   "cell_type": "code",
   "execution_count": null,
   "metadata": {},
   "outputs": [],
   "source": [
    "hex_sjl.isna().sum()"
   ]
  },
  {
   "cell_type": "code",
   "execution_count": null,
   "metadata": {},
   "outputs": [],
   "source": [
    "hex_sjl = up.geom.merge_shape_hex(\n",
    "    hex_sjl, \n",
    "    pop_sjl, \n",
    "    how='inner', \n",
    "    op='intersects', \n",
    "    agg={'population_2020': 'sum'}\n",
    ")"
   ]
  },
  {
   "cell_type": "code",
   "execution_count": null,
   "metadata": {},
   "outputs": [],
   "source": [
    "hex_sjl.isna().sum()"
   ]
  },
  {
   "cell_type": "code",
   "execution_count": null,
   "metadata": {},
   "outputs": [],
   "source": [
    "hex_sjl.fillna(0, inplace=True)"
   ]
  },
  {
   "cell_type": "code",
   "execution_count": null,
   "metadata": {},
   "outputs": [],
   "source": [
    "hex_sjl.plot(column='population_2020', legend=True)"
   ]
  },
  {
   "cell_type": "markdown",
   "metadata": {},
   "source": [
    "## Distance matrix calculation"
   ]
  },
  {
   "cell_type": "markdown",
   "metadata": {},
   "source": [
    "To estimate the cost for our FLP, we will use walking travel time. For this we need to\n",
    "\n",
    "* Setup the OSRM server\n",
    "* Get the distance matrix\n",
    "* Shutdown the server"
   ]
  },
  {
   "cell_type": "code",
   "execution_count": 42,
   "metadata": {},
   "outputs": [],
   "source": [
    "up.routing.start_osrm_server('peru')"
   ]
  },
  {
   "cell_type": "markdown",
   "metadata": {},
   "source": [
    "To compute_osrm_dist_matrix we need Point geometry (We are going to use each hexagon centroid)"
   ]
  },
  {
   "cell_type": "code",
   "execution_count": null,
   "metadata": {},
   "outputs": [],
   "source": [
    "hex_sjl_centroids = hex_sjl.copy() # Copy original gdf\n",
    "hex_sjl_centroids.geometry = hex_sjl_centroids.geometry.centroid # Replace Polygon for Point/Polygon Centroid"
    "candidates = candidates[candidates['aforo'] >= 500]"
   ]
  },
  {
   "cell_type": "code",
   "execution_count": 39,
   "metadata": {},
   "outputs": [],
   "source": [
    "up.routing.setup_osrm_server('peru', True)"
   ]
  },
  {
   "cell_type": "code",
   "execution_count": 40,
   "metadata": {},
   "outputs": [
    {
     "name": "stdout",
     "output_type": "stream",
     "text": [
      "160 1333\n"
     ]
    }
   ],
   "source": [
    "print(hex_sjl_centroids.shape[0], candidates.shape[0])"
   ]
  },
  {
   "cell_type": "code",
   "execution_count": 42,
   "metadata": {
    "scrolled": false
   },
   "outputs": [
    {
     "name": "stderr",
     "output_type": "stream",
     "text": [
      "160it [29:31, 11.07s/it]\n"
     ]
    }
   ],
   "source": [
    "distance, duration = up.routing.compute_osrm_dist_matrix(hex_sjl_centroids, candidates, 'walking')"
   ]
  },
  {
   "cell_type": "code",
   "execution_count": 43,
   "metadata": {},
   "outputs": [],
   "source": [
    "up.routing.stop_osrm_server()"
   ]
  },
  {
   "cell_type": "code",
   "execution_count": 44,
   "metadata": {},
   "outputs": [],
   "source": [
    "cost_mat = duration.T"
   ]
  },
  {
   "cell_type": "markdown",
   "metadata": {},
   "source": [
    "### Constructing PuLP sets and variables"
   ]
  },
  {
   "cell_type": "markdown",
   "metadata": {},
   "source": [
    "Set an the number of facilities to be activated"
   ]
  },
  {
   "cell_type": "code",
   "execution_count": 34,
   "metadata": {},
   "outputs": [],
   "source": [
    "p = merc.shape[0]+12"
   ]
  },
  {
   "cell_type": "code",
   "execution_count": 35,
   "metadata": {},
   "outputs": [
    {
     "data": {
      "text/plain": [
       "135"
      ]
     },
     "execution_count": 35,
     "metadata": {},
     "output_type": "execute_result"
    }
   ],
   "source": [
    "p"
   ]
  },
  {
   "cell_type": "markdown",
   "metadata": {},
   "source": [
    "Build the facility and customer set as lists, as per PuLP requirements"
   ]
  },
  {
   "cell_type": "code",
   "execution_count": 43,
   "metadata": {},
   "outputs": [],
   "source": [
    "candidates = candidates.reset_index(drop=True)"
   ]
  },
  {
   "cell_type": "code",
   "execution_count": 44,
   "metadata": {},
   "outputs": [],
   "source": [
    "customers = list(hex_sjl_centroids.index)\n",
    "facilities = [f'FAC_{i}' for i in candidates.index]"
   ]
  },
  {
   "cell_type": "markdown",
   "metadata": {},
   "source": [
    "Now we create dictionaries for the demand and cost, associating each customer (hexagon) to the demand (population) and each facility (park/pitch) the respective cost (travel time) to each customer "
   ]
  },
  {
   "cell_type": "code",
   "execution_count": 45,
   "metadata": {},
   "outputs": [],
   "source": [
    "cost_mat = np.load('output/distance_matrix.npy')"
   ]
  },
  {
   "cell_type": "code",
   "execution_count": 48,
   "metadata": {},
   "outputs": [],
   "source": [
    "cost_mat = cost_mat.T"
   ]
  },
  {
   "cell_type": "code",
   "execution_count": 49,
   "metadata": {},
   "outputs": [],
   "source": [
    "demand = {i: hex_sjl.loc[i, 'population_2020'] for i in hex_sjl.index}"
   ]
  },
  {
   "cell_type": "code",
   "execution_count": null,
   "metadata": {},
   "outputs": [],
   "source": [
    "cost_dict = {facilities[i]: {customers[j]: cost_mat[i][j] for j in hex_sjl.index} for i in candidates.index}"
   ]
  },
  {
   "cell_type": "code",
   "execution_count": null,
   "metadata": {},
   "outputs": [],
   "source": [
    "merc.id"
   ]
  },
  {
   "cell_type": "code",
   "execution_count": null,
   "metadata": {},
   "outputs": [],
   "source": [
    "capacity = {facilities[i]: markets.loc[i, 'aforo'] for i in merc.id}"
   ]
  },
  {
   "cell_type": "markdown",
   "metadata": {},
   "source": [
    "Create problem variable for PuLP"
   ]
  },
  {
   "cell_type": "code",
   "execution_count": 51,
   "metadata": {},
   "outputs": [],
   "source": [
    "prob = LpProblem('FLP_Markets_SJL', LpMinimize)"
   ]
  },
  {
   "cell_type": "markdown",
   "metadata": {},
   "source": [
    "We create the decision variable $x_{ij}$, representing the percentage of service assigned from a facility to a customer, setting 0 as the lower bound"
   ]
  },
  {
   "cell_type": "code",
   "execution_count": 52,
   "metadata": {},
   "outputs": [],
   "source": [
    "x = LpVariable.dicts('Service', \n",
    "                    [(i,j) for j in customers for i in facilities],\n",
    "                    0)"
   ]
  },
  {
   "cell_type": "markdown",
   "metadata": {},
   "source": [
    "Now we create the decision variable to activate a facility $y_i$"
   ]
  },
  {
   "cell_type": "code",
   "execution_count": 53,
   "metadata": {},
   "outputs": [],
   "source": [
    "y = LpVariable.dicts('Activation',\n",
    "                     facilities,\n",
    "                     0,1, LpBinary)"
   ]
  },
  {
   "cell_type": "markdown",
   "metadata": {},
   "source": [
    "Setting the objective function $$ \\sum_{i=1}^{n} \\sum_{j=1}^{m} d_{j} c_{ij} x_{ij} $$"
   ]
  },
  {
   "cell_type": "code",
   "execution_count": 54,
   "metadata": {},
   "outputs": [],
   "source": [
    "prob += lpSum(lpSum(demand[j]*cost_dict[i][j]*x[i,j] for i in facilities) for j in customers)"
   ]
  },
  {
   "cell_type": "markdown",
   "metadata": {},
   "source": [
    "We add the first constraint $$ \\sum_{i=1}^{n} x_{ij} = 1 \\quad \\forall j \\in \\text{Customers}$$"
   ]
  },
  {
   "cell_type": "code",
   "execution_count": 55,
   "metadata": {},
   "outputs": [],
   "source": [
    "for j in customers:\n",
    "    prob += lpSum(x[i,j] for i in facilities) == 1"
   ]
  },
  {
   "cell_type": "markdown",
   "metadata": {},
   "source": [
    "Adding the second constraint $$ \\sum_{i=1}^{n} y_{i} = p $$"
   ]
  },
  {
   "cell_type": "code",
   "execution_count": 56,
   "metadata": {},
   "outputs": [],
   "source": [
    "prob += lpSum(y[i] for i in facilities) == p"
   ]
  },
  {
   "cell_type": "markdown",
   "metadata": {},
   "source": [
    "Third constraint $$ x_{i,j} ≤ y_{i} \\quad \\forall i \\in \\text{Facilities} \\quad \\forall j \\in \\text{Customers}$$"
   ]
  },
  {
   "cell_type": "code",
   "execution_count": 57,
   "metadata": {},
   "outputs": [],
   "source": [
    "for i in facilities:\n",
    "    for j in customers:\n",
    "        prob += x[i,j] <= y[i]"
   ]
  },
  {
   "cell_type": "markdown",
   "metadata": {},
   "source": [
    "We need to keep the markets active, focusing on activating only additional facilities (avoid selecting already active markets)"
   ]
  },
  {
   "cell_type": "code",
   "execution_count": 58,
   "metadata": {},
   "outputs": [
    {
     "data": {
      "text/plain": [
       "(123, 5)"
      ]
     },
     "execution_count": 58,
     "metadata": {},
     "output_type": "execute_result"
    }
   ],
   "source": [
    "merc.shape"
   ]
  },
  {
   "cell_type": "code",
   "execution_count": 123,
   "metadata": {
    "scrolled": true
   },
   "outputs": [],
   "source": [
    "for i in facilities[1231:]:\n",
    "    prob += y[i] == 1"
   ]
  },
  {
   "cell_type": "markdown",
   "metadata": {},
   "source": [
    "Finally, as to maintain proper social distancing, we set a capacity constraint $$ \\sum_{j=1}^{m} x_{ij} ≤ c_{i} \\quad \\forall i \\in \\text{Facilities}$$"
   ]
  },
  {
   "cell_type": "code",
   "execution_count": 73,
   "metadata": {},
   "outputs": [],
   "source": [
    "for i in capacity:\n",
    "    prob += lpSum(x[i,j] for j in customers) <= capacity[i]"
   ]
  },
  {
   "cell_type": "markdown",
   "metadata": {},
   "source": [
    "Solve (a custom solver may be added in the solve method)"
   ]
  },
  {
   "cell_type": "code",
   "execution_count": 74,
   "metadata": {},
   "outputs": [
    {
     "data": {
      "text/plain": [
       "1"
      ]
     },
     "execution_count": 74,
     "metadata": {},
     "output_type": "execute_result"
    }
   ],
   "source": [
    "prob.solve()"
   ]
  },
  {
   "cell_type": "markdown",
   "metadata": {},
   "source": [
    "Check solution status"
   ]
  },
  {
   "cell_type": "code",
   "execution_count": 75,
   "metadata": {},
   "outputs": [
    {
     "name": "stdout",
     "output_type": "stream",
     "text": [
      "Status: Optimal\n"
     ]
    }
   ],
   "source": [
    "print(\"Status:\", LpStatus[prob.status])"
   ]
  },
  {
   "cell_type": "markdown",
   "metadata": {},
   "source": [
    "Obtain the demand assignments"
   ]
  },
  {
   "cell_type": "code",
   "execution_count": 108,
   "metadata": {},
   "outputs": [],
   "source": [
    "x_vars = [[0 for j in range(len(customers))] for i in range(len(facilities))]\n",
    "\n",
    "for v in prob.variables():\n",
    "    if 'Activation' not in v.name:\n",
    "        i, j = re.findall('\\d+', v.name)\n",
    "        x_vars[int(i)][int(j)] = v.varValue"
   ]
  },
  {
   "cell_type": "code",
   "execution_count": 109,
   "metadata": {},
   "outputs": [],
   "source": [
    "y_vars = np.zeros_like(facilities)\n",
    "\n",
    "for v in prob.variables():\n",
    "    if 'Activation' in v.name:\n",
    "        ix = int(re.findall('\\d+', v.name)[0])\n",
    "        y_vars[ix] = v.varValue\n",
    "\n",
    "y_vars = y_vars.astype(float)"
   ]
  },
  {
   "cell_type": "code",
   "execution_count": 110,
   "metadata": {},
   "outputs": [],
   "source": [
    "x_vars, y_vars = np.array(x_vars), np.array(y_vars)"
   ]
  },
  {
   "cell_type": "code",
   "execution_count": 111,
   "metadata": {},
   "outputs": [],
   "source": [
    "np.save('output/assignments.npy', x_vars)\n",
    "np.save('output/facilities.npy', y_vars)"
   ]
  },
  {
   "cell_type": "code",
   "execution_count": 112,
   "metadata": {},
   "outputs": [],
   "source": [
    "y_vars = np.load('output/facilities.npy')"
   ]
  },
  {
   "cell_type": "code",
   "execution_count": 113,
   "metadata": {},
   "outputs": [],
   "source": [
    "candidates['is_active'] = y_vars"
   ]
  },
  {
   "cell_type": "code",
   "execution_count": 114,
   "metadata": {},
   "outputs": [],
   "source": [
    "candidates['is_market'] = 0"
   ]
  },
  {
   "cell_type": "code",
   "execution_count": 115,
   "metadata": {},
   "outputs": [],
   "source": [
    "candidates.reset_index(drop=True, inplace=True)"
   ]
  },
  {
   "cell_type": "code",
   "execution_count": 116,
   "metadata": {},
   "outputs": [],
   "source": [
    "candidates.loc[1231:, 'is_market'] = 1"
   ]
  },
  {
   "cell_type": "code",
   "execution_count": 120,
   "metadata": {},
   "outputs": [
    {
     "data": {
      "text/plain": [
       "(33, 7)"
      ]
     },
     "execution_count": 120,
     "metadata": {},
     "output_type": "execute_result"
    }
   ],
   "source": [
    "candidates[(candidates['is_active'] == 1) & (candidates['is_market'] == 0)].shape"
   ]
  },
  {
   "cell_type": "code",
   "execution_count": 122,
   "metadata": {},
   "outputs": [],
   "source": [
    "candidates.to_file('facilities')"
   ]
  }
 ],
 "metadata": {
  "kernelspec": {
   "display_name": "Python 3",
   "language": "python",
   "name": "python3"
  },
  "language_info": {
   "codemirror_mode": {
    "name": "ipython",
    "version": 3
   },
   "file_extension": ".py",
   "mimetype": "text/x-python",
   "name": "python",
   "nbconvert_exporter": "python",
   "pygments_lexer": "ipython3",
   "version": "3.7.4"
  }
 },
 "nbformat": 4,
 "nbformat_minor": 2
>>>>>>> 64c0299a
}<|MERGE_RESOLUTION|>--- conflicted
+++ resolved
@@ -1,1526 +1,4 @@
 {
-<<<<<<< HEAD
-   "cells":[
-      {
-         "cell_type":"markdown",
-         "metadata":{
-
-         },
-         "source":[
-            "# Facility Location for temporal markets using PuLP and UrbanPy"
-         ]
-      },
-      {
-         "cell_type":"markdown",
-         "metadata":{
-
-         },
-         "source":[
-            "### General imports"
-         ]
-      },
-      {
-         "cell_type":"code",
-         "execution_count":null,
-         "metadata":{
-
-         },
-         "outputs":[
-
-         ],
-         "source":[
-            "import sys\n",
-            "sys.path.append('..')\n",
-            "import urbanpy as up\n",
-            "\n",
-            "import pandas as pd\n",
-            "import geopandas as gpd\n",
-            "import shapely\n",
-            "import numpy as np\n",
-            "import re\n",
-            "from pulp import *"
-         ]
-      },
-      {
-         "cell_type":"markdown",
-         "metadata":{
-
-         },
-         "source":[
-            "### Data preparation"
-         ]
-      },
-      {
-         "cell_type":"markdown",
-         "metadata":{
-
-         },
-         "source":[
-            "First, we need our set of possible facilities to activate. To construct it we will\n",
-            "\n",
-            "* Download a polygon from a Lima district\n",
-            "* Get its bounds\n",
-            "* Download data from possible parks and pitches"
-         ]
-      },
-      {
-         "cell_type":"code",
-         "execution_count":null,
-         "metadata":{
-
-         },
-         "outputs":[
-
-         ],
-         "source":[
-            "sjl = up.download.nominatim_osm('San Juan de Lurigancho, Lima')\n",
-            "sjl.crs = 'EPSG:4326'"
-         ]
-      },
-      {
-         "cell_type":"markdown",
-         "metadata":{
-
-         },
-         "source":[
-            "Now we are going to create a custom query for the overpass api to download parks an pitches within the district polygon. You can try your own cutom querys [here](https://overpass-turbo.eu/)."
-         ]
-      },
-      {
-         "cell_type":"code",
-         "execution_count":null,
-         "metadata":{
-
-         },
-         "outputs":[
-
-         ],
-         "source":[
-            "query = \"\"\"\n",
-            "[timeout:120][out:json][bbox];\n",
-            "(\n",
-            "  way[\"leisure\"~\"park|pitch\"];\n",
-            ");\n",
-            "out body geom;\n",
-            "\"\"\"\n",
-            "response = up.download.overpass_pois(sjl.total_bounds, custom_query=query)"
-         ]
-      },
-      {
-         "cell_type":"markdown",
-         "metadata":{
-
-         },
-         "source":[
-            "Now, we are going to create a GeoDataFrame using the query results"
-         ]
-      },
-      {
-         "cell_type":"code",
-         "execution_count":null,
-         "metadata":{
-
-         },
-         "outputs":[
-
-         ],
-         "source":[
-            "data = response.json() # get json data\n",
-            "parks_pitchs_df = pd.DataFrame.from_dict(data['elements']) # transform data to dataframe"
-         ]
-      },
-      {
-         "cell_type":"code",
-         "execution_count":null,
-         "metadata":{
-
-         },
-         "outputs":[
-
-         ],
-         "source":[
-            "# shell_from_geometry is a helper function to create the input for a Polygon using the overpass geometry\n",
-            "parks_pitchs_df['shell'] = parks_pitchs_df['geometry'].apply(up.utils.shell_from_geometry)"
-         ]
-      },
-      {
-         "cell_type":"code",
-         "execution_count":null,
-         "metadata":{
-
-         },
-         "outputs":[
-
-         ],
-         "source":[
-            "# Use shell to instanciate a Polygon for each row\n",
-            "parks_pitchs_geometry = parks_pitchs_df['shell'].apply(shapely.geometry.Polygon)"
-         ]
-      },
-      {
-         "cell_type":"code",
-         "execution_count":null,
-         "metadata":{
-
-         },
-         "outputs":[
-
-         ],
-         "source":[
-            "# Create a GeoDataFrame using the DataFrame and the calculated geometry\n",
-            "parks_pitchs_gdf = gpd.GeoDataFrame(parks_pitchs_df, geometry=parks_pitchs_geometry)"
-         ]
-      },
-      {
-         "cell_type":"markdown",
-         "metadata":{
-
-         },
-         "source":[
-            "We need to process the polygon data, getting the centroid is a good approximation"
-         ]
-      },
-      {
-         "cell_type":"code",
-         "execution_count":null,
-         "metadata":{
-
-         },
-         "outputs":[
-
-         ],
-         "source":[
-            "parks_pitchs_gdf.crs = 'EPSG:4326'\n",
-            "parks_pitchs_gdf['area'] = parks_pitchs_gdf.to_crs(epsg=32718).geometry.area"
-         ]
-      },
-      {
-         "cell_type":"code",
-         "execution_count":6,
-         "metadata":{
-
-         },
-         "outputs":[
-
-         ],
-         "source":[
-            "parks_pitchs_gdf['lat'] = parks_pitchs_gdf.geometry.centroid.y\n",
-            "parks_pitchs_gdf['lon'] = parks_pitchs_gdf.geometry.centroid.x"
-         ]
-      },
-      {
-         "cell_type":"markdown",
-         "metadata":{
-
-         },
-         "source":[
-            "Construct the candidate set from Overpass POIs"
-         ]
-      },
-      {
-         "cell_type":"code",
-         "execution_count":null,
-         "metadata":{
-
-         },
-         "outputs":[
-
-         ],
-         "source":[
-            "candidates = parks_pitchs_gdf[['id', 'lat', 'lon']]\n",
-            "candidates = gpd.GeoDataFrame(candidates, geometry=gpd.points_from_xy(candidates['lon'], candidates['lat']))\n",
-            "candidates.crs = 'EPSG:4326'"
-         ]
-      },
-      {
-         "cell_type":"code",
-         "execution_count":9,
-         "metadata":{
-
-         },
-         "outputs":[
-
-         ],
-         "source":[
-            "candidates['aforo'] = candidates['area'] * 2"
-         ]
-      },
-      {
-         "cell_type":"code",
-         "execution_count":10,
-         "metadata":{
-
-         },
-         "outputs":[
-            {
-               "data":{
-                  "text/html":[
-                     "<div>\n",
-                     "<style scoped>\n",
-                     "    .dataframe tbody tr th:only-of-type {\n",
-                     "        vertical-align: middle;\n",
-                     "    }\n",
-                     "\n",
-                     "    .dataframe tbody tr th {\n",
-                     "        vertical-align: top;\n",
-                     "    }\n",
-                     "\n",
-                     "    .dataframe thead th {\n",
-                     "        text-align: right;\n",
-                     "    }\n",
-                     "</style>\n",
-                     "<table border=\"1\" class=\"dataframe\">\n",
-                     "  <thead>\n",
-                     "    <tr style=\"text-align: right;\">\n",
-                     "      <th></th>\n",
-                     "      <th>id</th>\n",
-                     "      <th>lat</th>\n",
-                     "      <th>lon</th>\n",
-                     "      <th>area</th>\n",
-                     "      <th>geometry</th>\n",
-                     "      <th>aforo</th>\n",
-                     "    </tr>\n",
-                     "  </thead>\n",
-                     "  <tbody>\n",
-                     "    <tr>\n",
-                     "      <th>0</th>\n",
-                     "      <td>6129747658</td>\n",
-                     "      <td>-11.878377</td>\n",
-                     "      <td>-77.016364</td>\n",
-                     "      <td>0.000000</td>\n",
-                     "      <td>POINT (-77.01636 -11.87838)</td>\n",
-                     "      <td>0.000000</td>\n",
-                     "    </tr>\n",
-                     "    <tr>\n",
-                     "      <th>1</th>\n",
-                     "      <td>67624202</td>\n",
-                     "      <td>-11.985354</td>\n",
-                     "      <td>-77.014213</td>\n",
-                     "      <td>2841.493813</td>\n",
-                     "      <td>POINT (-77.01421 -11.98535)</td>\n",
-                     "      <td>5682.987625</td>\n",
-                     "    </tr>\n",
-                     "    <tr>\n",
-                     "      <th>2</th>\n",
-                     "      <td>67624203</td>\n",
-                     "      <td>-11.985472</td>\n",
-                     "      <td>-77.014529</td>\n",
-                     "      <td>508.268924</td>\n",
-                     "      <td>POINT (-77.01453 -11.98547)</td>\n",
-                     "      <td>1016.537847</td>\n",
-                     "    </tr>\n",
-                     "    <tr>\n",
-                     "      <th>3</th>\n",
-                     "      <td>67624204</td>\n",
-                     "      <td>-11.985367</td>\n",
-                     "      <td>-77.014139</td>\n",
-                     "      <td>11157.418332</td>\n",
-                     "      <td>POINT (-77.01414 -11.98537)</td>\n",
-                     "      <td>22314.836665</td>\n",
-                     "    </tr>\n",
-                     "    <tr>\n",
-                     "      <th>4</th>\n",
-                     "      <td>67626150</td>\n",
-                     "      <td>-11.986800</td>\n",
-                     "      <td>-77.010059</td>\n",
-                     "      <td>553.973269</td>\n",
-                     "      <td>POINT (-77.01006 -11.98680)</td>\n",
-                     "      <td>1107.946537</td>\n",
-                     "    </tr>\n",
-                     "  </tbody>\n",
-                     "</table>\n",
-                     "</div>"
-                  ],
-                  "text/plain":[
-                     "           id        lat        lon          area  \\\n",
-                     "0  6129747658 -11.878377 -77.016364      0.000000   \n",
-                     "1    67624202 -11.985354 -77.014213   2841.493813   \n",
-                     "2    67624203 -11.985472 -77.014529    508.268924   \n",
-                     "3    67624204 -11.985367 -77.014139  11157.418332   \n",
-                     "4    67626150 -11.986800 -77.010059    553.973269   \n",
-                     "\n",
-                     "                      geometry         aforo  \n",
-                     "0  POINT (-77.01636 -11.87838)      0.000000  \n",
-                     "1  POINT (-77.01421 -11.98535)   5682.987625  \n",
-                     "2  POINT (-77.01453 -11.98547)   1016.537847  \n",
-                     "3  POINT (-77.01414 -11.98537)  22314.836665  \n",
-                     "4  POINT (-77.01006 -11.98680)   1107.946537  "
-                  ]
-               },
-               "execution_count":10,
-               "metadata":{
-
-               },
-               "output_type":"execute_result"
-            }
-         ],
-         "source":[
-            "candidates.head()"
-         ]
-      },
-      {
-         "cell_type":"markdown",
-         "metadata":{
-
-         },
-         "source":[
-            "### Concatenating candidates with the national market census"
-         ]
-      },
-      {
-         "cell_type":"code",
-         "execution_count":11,
-         "metadata":{
-
-         },
-         "outputs":[
-
-         ],
-         "source":[
-            "markets = pd.read_csv('input/market_db.csv')\n",
-            "markets = gpd.GeoDataFrame(markets, geometry=gpd.points_from_xy(markets['longitude'], markets['latitude']))\n",
-            "markets.crs = 'EPSG:4326'"
-         ]
-      },
-      {
-         "cell_type":"code",
-         "execution_count":12,
-         "metadata":{
-
-         },
-         "outputs":[
-
-         ],
-         "source":[
-            "markets['aforo'] = markets.apply(\n",
-            "    lambda row: row['Area construida']*2 if row['Tipo de mercado']=='Minorista' else row['Area construida']*5,\n",
-            "    axis=1\n",
-            ")"
-         ]
-      },
-      {
-         "cell_type":"code",
-         "execution_count":13,
-         "metadata":{
-
-         },
-         "outputs":[
-
-         ],
-         "source":[
-            "merc = markets[markets.within(sjl.geometry[0])]"
-         ]
-      },
-      {
-         "cell_type":"code",
-         "execution_count":14,
-         "metadata":{
-
-         },
-         "outputs":[
-
-         ],
-         "source":[
-            "merc = merc[['longitude', 'latitude', 'aforo']].reset_index()"
-         ]
-      },
-      {
-         "cell_type":"code",
-         "execution_count":15,
-         "metadata":{
-
-         },
-         "outputs":[
-
-         ],
-         "source":[
-            "merc = gpd.GeoDataFrame(merc, geometry=gpd.points_from_xy(merc['longitude'], merc['latitude']))"
-         ]
-      },
-      {
-         "cell_type":"code",
-         "execution_count":16,
-         "metadata":{
-
-         },
-         "outputs":[
-
-         ],
-         "source":[
-            "merc = merc.rename(columns={'index': 'id', 'longitude': 'lon', 'latitude': 'lat'})"
-         ]
-      },
-      {
-         "cell_type":"code",
-         "execution_count":null,
-         "metadata":{
-
-         },
-         "outputs":[
-
-         ],
-         "source":[
-            "merc.shape"
-         ]
-      },
-      {
-         "cell_type":"code",
-         "execution_count":18,
-         "metadata":{
-
-         },
-         "outputs":[
-
-         ],
-         "source":[
-            "markets = markets.loc[merc.id]"
-         ]
-      },
-      {
-         "cell_type":"code",
-         "execution_count":19,
-         "metadata":{
-
-         },
-         "outputs":[
-            {
-               "data":{
-                  "text/plain":[
-                     "ID                                            0\n",
-                     "Codigo_Departamento                           0\n",
-                     "DEPARTAMENTO                                  0\n",
-                     "Codigo_Provincia                              0\n",
-                     "PROVINCIA                                     0\n",
-                     "                                             ..\n",
-                     "Egresos por otros gastos especifico (2015)    0\n",
-                     "P64_40                                        0\n",
-                     "Total de Egresos (2015)                       1\n",
-                     "geometry                                      0\n",
-                     "aforo                                         0\n",
-                     "Length: 365, dtype: int64"
-                  ]
-               },
-               "execution_count":19,
-               "metadata":{
-
-               },
-               "output_type":"execute_result"
-            }
-         ],
-         "source":[
-            "markets.isna().sum()"
-         ]
-      },
-      {
-         "cell_type":"code",
-         "execution_count":20,
-         "metadata":{
-
-         },
-         "outputs":[
-
-         ],
-         "source":[
-            "candidates = candidates[['id', 'lat', 'lon', 'aforo', 'geometry']]"
-         ]
-      },
-      {
-         "cell_type":"code",
-         "execution_count":null,
-         "metadata":{
-
-         },
-         "outputs":[
-
-         ],
-         "source":[
-            "candidates = gpd.GeoDataFrame(pd.concat([candidates, merc])).reset_index(drop=True)"
-         ]
-      },
-      {
-         "cell_type":"code",
-         "execution_count":null,
-         "metadata":{
-
-         },
-         "outputs":[
-
-         ],
-         "source":[
-            "candidates.head()"
-         ]
-      },
-      {
-         "cell_type":"markdown",
-         "metadata":{
-
-         },
-         "source":[
-            "### Creating the demand an \"clients\" for the FLP"
-         ]
-      },
-      {
-         "cell_type":"markdown",
-         "metadata":{
-
-         },
-         "source":[
-            "Now, we need to estimate the total population moving to these markets. To achieve this we need to\n",
-            "\n",
-            "* Download HDX data\n",
-            "* Filter it to our district\n",
-            "* Convert it to hexagons"
-         ]
-      },
-      {
-         "cell_type":"code",
-         "execution_count":null,
-         "metadata":{
-            "scrolled":true
-         },
-         "outputs":[
-
-         ],
-         "source":[
-            "pop = up.download.hdx_dataset(\"4e74db39-87f1-4383-9255-eaf8ebceb0c9/resource/317f1c39-8417-4bde-a076-99bd37feefce/download/population_per_2018-10-01.csv.zip\")"
-         ]
-      },
-      {
-         "cell_type":"code",
-         "execution_count":null,
-         "metadata":{
-
-         },
-         "outputs":[
-
-         ],
-         "source":[
-            "pop_sjl = up.geom.filter_population(pop, sjl)"
-         ]
-      },
-      {
-         "cell_type":"code",
-         "execution_count":null,
-         "metadata":{
-
-         },
-         "outputs":[
-
-         ],
-         "source":[
-            "hex_sjl = up.geom.gen_hexagons(7, sjl)"
-         ]
-      },
-      {
-         "cell_type":"code",
-         "execution_count":null,
-         "metadata":{
-
-         },
-         "outputs":[
-
-         ],
-         "source":[
-            "hex_sjl.plot()"
-         ]
-      },
-      {
-         "cell_type":"markdown",
-         "metadata":{
-
-         },
-         "source":[
-            "Merging both layers"
-         ]
-      },
-      {
-         "cell_type":"code",
-         "execution_count":null,
-         "metadata":{
-
-         },
-         "outputs":[
-
-         ],
-         "source":[
-            "pop_sjl.isna().sum()"
-         ]
-      },
-      {
-         "cell_type":"code",
-         "execution_count":null,
-         "metadata":{
-
-         },
-         "outputs":[
-
-         ],
-         "source":[
-            "hex_sjl.isna().sum()"
-         ]
-      },
-      {
-         "cell_type":"code",
-         "execution_count":null,
-         "metadata":{
-
-         },
-         "outputs":[
-
-         ],
-         "source":[
-            "hex_sjl = up.geom.merge_shape_hex(\n",
-            "    hex_sjl, \n",
-            "    pop_sjl, \n",
-            "    how='inner', \n",
-            "    op='intersects', \n",
-            "    agg={'population_2020': 'sum'}\n",
-            ")"
-         ]
-      },
-      {
-         "cell_type":"code",
-         "execution_count":null,
-         "metadata":{
-
-         },
-         "outputs":[
-
-         ],
-         "source":[
-            "hex_sjl.isna().sum()"
-         ]
-      },
-      {
-         "cell_type":"code",
-         "execution_count":null,
-         "metadata":{
-
-         },
-         "outputs":[
-
-         ],
-         "source":[
-            "hex_sjl.fillna(0, inplace=True)"
-         ]
-      },
-      {
-         "cell_type":"code",
-         "execution_count":null,
-         "metadata":{
-
-         },
-         "outputs":[
-
-         ],
-         "source":[
-            "hex_sjl.plot(column='population_2020', legend=True)"
-         ]
-      },
-      {
-         "cell_type":"markdown",
-         "metadata":{
-
-         },
-         "source":[
-            "## Distance matrix calculation"
-         ]
-      },
-      {
-         "cell_type":"markdown",
-         "metadata":{
-
-         },
-         "source":[
-            "To estimate the cost for our FLP, we will use walking travel time. For this we need to\n",
-            "\n",
-            "* Setup the OSRM server\n",
-            "* Get the distance matrix\n",
-            "* Shutdown the server"
-         ]
-      },
-      {
-         "cell_type":"code",
-         "execution_count":42,
-         "metadata":{
-
-         },
-         "outputs":[
-
-         ],
-         "source":[
-            "up.routing.start_osrm_server('peru')"
-         ]
-      },
-      {
-         "cell_type":"markdown",
-         "metadata":{
-
-         },
-         "source":[
-            "To compute_osrm_dist_matrix we need Point geometry (We are going to use each hexagon centroid)"
-         ]
-      },
-      {
-         "cell_type":"code",
-         "execution_count":null,
-         "metadata":{
-
-         },
-         "outputs":[
-
-         ],
-         "source":[
-            "hex_sjl_centroids = hex_sjl.copy() # Copy original gdf\n",
-            "hex_sjl_centroids.geometry = hex_sjl_centroids.geometry.centroid # Replace Polygon for Point/Polygon Centroid"            "candidates = candidates[candidates['aforo'] >= 500]"
-         ]
-      },
-      {
-         "cell_type":"code",
-         "execution_count":39,
-         "metadata":{
-
-         },
-         "outputs":[
-
-         ],
-         "source":[
-            "up.routing.setup_osrm_server('peru', True)"
-         ]
-      },
-      {
-         "cell_type":"code",
-         "execution_count":40,
-         "metadata":{
-
-         },
-         "outputs":[
-            {
-               "name":"stdout",
-               "output_type":"stream",
-               "text":[
-                  "160 1333\n"
-               ]
-            }
-         ],
-         "source":[
-            "print(hex_sjl_centroids.shape[0], candidates.shape[0])"
-         ]
-      },
-      {
-         "cell_type":"code",
-         "execution_count":42,
-         "metadata":{
-            "scrolled":false
-         },
-         "outputs":[
-            {
-               "name":"stderr",
-               "output_type":"stream",
-               "text":[
-                  "160it [29:31, 11.07s/it]\n"
-               ]
-            }
-         ],
-         "source":[
-            "distance, duration = up.routing.compute_osrm_dist_matrix(hex_sjl_centroids, candidates, 'walking')"
-         ]
-      },
-      {
-         "cell_type":"code",
-         "execution_count":43,
-         "metadata":{
-
-         },
-         "outputs":[
-
-         ],
-         "source":[
-            "up.routing.stop_osrm_server()"
-         ]
-      },
-      {
-         "cell_type":"code",
-         "execution_count":44,
-         "metadata":{
-
-         },
-         "outputs":[
-
-         ],
-         "source":[
-            "cost_mat = duration.T"
-         ]
-      },
-      {
-         "cell_type":"markdown",
-         "metadata":{
-
-         },
-         "source":[
-            "### Constructing PuLP sets and variables"
-         ]
-      },
-      {
-         "cell_type":"markdown",
-         "metadata":{
-
-         },
-         "source":[
-            "Set an the number of facilities to be activated"
-         ]
-      },
-      {
-         "cell_type":"code",
-         "execution_count":34,
-         "metadata":{
-
-         },
-         "outputs":[
-
-         ],
-         "source":[
-            "p = merc.shape[0]+12"
-         ]
-      },
-      {
-         "cell_type":"code",
-         "execution_count":35,
-         "metadata":{
-
-         },
-         "outputs":[
-            {
-               "data":{
-                  "text/plain":[
-                     "135"
-                  ]
-               },
-               "execution_count":35,
-               "metadata":{
-
-               },
-               "output_type":"execute_result"
-            }
-         ],
-         "source":[
-            "p"
-         ]
-      },
-      {
-         "cell_type":"markdown",
-         "metadata":{
-
-         },
-         "source":[
-            "Build the facility and customer set as lists, as per PuLP requirements"
-         ]
-      },
-      {
-         "cell_type":"code",
-         "execution_count":43,
-         "metadata":{
-
-         },
-         "outputs":[
-
-         ],
-         "source":[
-            "candidates = candidates.reset_index(drop=True)"
-         ]
-      },
-      {
-         "cell_type":"code",
-         "execution_count":44,
-         "metadata":{
-
-         },
-         "outputs":[
-
-         ],
-         "source":[
-            "customers = list(hex_sjl_centroids.index)\n",
-            "facilities = [f'FAC_{i}' for i in candidates.index]"
-         ]
-      },
-      {
-         "cell_type":"markdown",
-         "metadata":{
-
-         },
-         "source":[
-            "Now we create dictionaries for the demand and cost, associating each customer (hexagon) to the demand (population) and each facility (park/pitch) the respective cost (travel time) to each customer "
-         ]
-      },
-      {
-         "cell_type":"code",
-         "execution_count":45,
-         "metadata":{
-
-         },
-         "outputs":[
-
-         ],
-         "source":[
-            "cost_mat = np.load('output/distance_matrix.npy')"
-         ]
-      },
-      {
-         "cell_type":"code",
-         "execution_count":48,
-         "metadata":{
-
-         },
-         "outputs":[
-
-         ],
-         "source":[
-            "cost_mat = cost_mat.T"
-         ]
-      },
-      {
-         "cell_type":"code",
-         "execution_count":49,
-         "metadata":{
-
-         },
-         "outputs":[
-
-         ],
-         "source":[
-            "demand = {i: hex_sjl.loc[i, 'population_2020'] for i in hex_sjl.index}"
-         ]
-      },
-      {
-         "cell_type":"code",
-         "execution_count":null,
-         "metadata":{
-
-         },
-         "outputs":[
-
-         ],
-         "source":[
-            "cost_dict = {facilities[i]: {customers[j]: cost_mat[i][j] for j in hex_sjl.index} for i in candidates.index}"
-         ]
-      },
-      {
-         "cell_type":"code",
-         "execution_count":null,
-         "metadata":{
-
-         },
-         "outputs":[
-
-         ],
-         "source":[
-            "merc.id"
-         ]
-      },
-      {
-         "cell_type":"code",
-         "execution_count":null,
-         "metadata":{
-
-         },
-         "outputs":[
-
-         ],
-         "source":[
-            "capacity = {facilities[i]: markets.loc[i, 'aforo'] for i in merc.id}"
-         ]
-      },
-      {
-         "cell_type":"markdown",
-         "metadata":{
-
-         },
-         "source":[
-            "Create problem variable for PuLP"
-         ]
-      },
-      {
-         "cell_type":"code",
-         "execution_count":51,
-         "metadata":{
-
-         },
-         "outputs":[
-
-         ],
-         "source":[
-            "prob = LpProblem('FLP_Markets_SJL', LpMinimize)"
-         ]
-      },
-      {
-         "cell_type":"markdown",
-         "metadata":{
-
-         },
-         "source":[
-            "We create the decision variable $x_{ij}$, representing the percentage of service assigned from a facility to a customer, setting 0 as the lower bound"
-         ]
-      },
-      {
-         "cell_type":"code",
-         "execution_count":52,
-         "metadata":{
-
-         },
-         "outputs":[
-
-         ],
-         "source":[
-            "x = LpVariable.dicts('Service', \n",
-            "                    [(i,j) for j in customers for i in facilities],\n",
-            "                    0)"
-         ]
-      },
-      {
-         "cell_type":"markdown",
-         "metadata":{
-
-         },
-         "source":[
-            "Now we create the decision variable to activate a facility $y_i$"
-         ]
-      },
-      {
-         "cell_type":"code",
-         "execution_count":53,
-         "metadata":{
-
-         },
-         "outputs":[
-
-         ],
-         "source":[
-            "y = LpVariable.dicts('Activation',\n",
-            "                     facilities,\n",
-            "                     0,1, LpBinary)"
-         ]
-      },
-      {
-         "cell_type":"markdown",
-         "metadata":{
-
-         },
-         "source":[
-            "Setting the objective function $$ \\sum_{i=1}^{n} \\sum_{j=1}^{m} d_{j} c_{ij} x_{ij} $$"
-         ]
-      },
-      {
-         "cell_type":"code",
-         "execution_count":54,
-         "metadata":{
-
-         },
-         "outputs":[
-
-         ],
-         "source":[
-            "prob += lpSum(lpSum(demand[j]*cost_dict[i][j]*x[i,j] for i in facilities) for j in customers)"
-         ]
-      },
-      {
-         "cell_type":"markdown",
-         "metadata":{
-
-         },
-         "source":[
-            "We add the first constraint $$ \\sum_{i=1}^{n} x_{ij} = 1 \\quad \\forall j \\in \\text{Customers}$$"
-         ]
-      },
-      {
-         "cell_type":"code",
-         "execution_count":55,
-         "metadata":{
-
-         },
-         "outputs":[
-
-         ],
-         "source":[
-            "for j in customers:\n",
-            "    prob += lpSum(x[i,j] for i in facilities) == 1"
-         ]
-      },
-      {
-         "cell_type":"markdown",
-         "metadata":{
-
-         },
-         "source":[
-            "Adding the second constraint $$ \\sum_{i=1}^{n} y_{i} = p $$"
-         ]
-      },
-      {
-         "cell_type":"code",
-         "execution_count":56,
-         "metadata":{
-
-         },
-         "outputs":[
-
-         ],
-         "source":[
-            "prob += lpSum(y[i] for i in facilities) == p"
-         ]
-      },
-      {
-         "cell_type":"markdown",
-         "metadata":{
-
-         },
-         "source":[
-            "Third constraint $$ x_{i,j} ≤ y_{i} \\quad \\forall i \\in \\text{Facilities} \\quad \\forall j \\in \\text{Customers}$$"
-         ]
-      },
-      {
-         "cell_type":"code",
-         "execution_count":57,
-         "metadata":{
-
-         },
-         "outputs":[
-
-         ],
-         "source":[
-            "for i in facilities:\n",
-            "    for j in customers:\n",
-            "        prob += x[i,j] <= y[i]"
-         ]
-      },
-      {
-         "cell_type":"markdown",
-         "metadata":{
-
-         },
-         "source":[
-            "We need to keep the markets active, focusing on activating only additional facilities (avoid selecting already active markets)"
-         ]
-      },
-      {
-         "cell_type":"code",
-         "execution_count":58,
-         "metadata":{
-
-         },
-         "outputs":[
-            {
-               "data":{
-                  "text/plain":[
-                     "(123, 5)"
-                  ]
-               },
-               "execution_count":58,
-               "metadata":{
-
-               },
-               "output_type":"execute_result"
-            }
-         ],
-         "source":[
-            "merc.shape"
-         ]
-      },
-      {
-         "cell_type":"code",
-         "execution_count":123,
-         "metadata":{
-            "scrolled":true
-         },
-         "outputs":[
-
-         ],
-         "source":[
-            "for i in facilities[1231:]:\n",
-            "    prob += y[i] == 1"
-         ]
-      },
-      {
-         "cell_type":"markdown",
-         "metadata":{
-
-         },
-         "source":[
-            "Finally, as to maintain proper social distancing, we set a capacity constraint $$ \\sum_{j=1}^{m} x_{ij} ≤ c_{i} \\quad \\forall i \\in \\text{Facilities}$$"
-         ]
-      },
-      {
-         "cell_type":"code",
-         "execution_count":73,
-         "metadata":{
-
-         },
-         "outputs":[
-
-         ],
-         "source":[
-            "for i in capacity:\n",
-            "    prob += lpSum(x[i,j] for j in customers) <= capacity[i]"
-         ]
-      },
-      {
-         "cell_type":"markdown",
-         "metadata":{
-
-         },
-         "source":[
-            "Solve (a custom solver may be added in the solve method)"
-         ]
-      },
-      {
-         "cell_type":"code",
-         "execution_count":74,
-         "metadata":{
-
-         },
-         "outputs":[
-            {
-               "data":{
-                  "text/plain":[
-                     "1"
-                  ]
-               },
-               "execution_count":74,
-               "metadata":{
-
-               },
-               "output_type":"execute_result"
-            }
-         ],
-         "source":[
-            "prob.solve()"
-         ]
-      },
-      {
-         "cell_type":"markdown",
-         "metadata":{
-
-         },
-         "source":[
-            "Check solution status"
-         ]
-      },
-      {
-         "cell_type":"code",
-         "execution_count":75,
-         "metadata":{
-
-         },
-         "outputs":[
-            {
-               "name":"stdout",
-               "output_type":"stream",
-               "text":[
-                  "Status: Optimal\n"
-               ]
-            }
-         ],
-         "source":[
-            "print(\"Status:\", LpStatus[prob.status])"
-         ]
-      },
-      {
-         "cell_type":"markdown",
-         "metadata":{
-
-         },
-         "source":[
-            "Obtain the demand assignments"
-         ]
-      },
-      {
-         "cell_type":"code",
-         "execution_count":108,
-         "metadata":{
-
-         },
-         "outputs":[
-
-         ],
-         "source":[
-            "x_vars = [[0 for j in range(len(customers))] for i in range(len(facilities))]\n",
-            "\n",
-            "for v in prob.variables():\n",
-            "    if 'Activation' not in v.name:\n",
-            "        i, j = re.findall('\\d+', v.name)\n",
-            "        x_vars[int(i)][int(j)] = v.varValue"
-         ]
-      },
-      {
-         "cell_type":"code",
-         "execution_count":109,
-         "metadata":{
-
-         },
-         "outputs":[
-
-         ],
-         "source":[
-            "y_vars = np.zeros_like(facilities)\n",
-            "\n",
-            "for v in prob.variables():\n",
-            "    if 'Activation' in v.name:\n",
-            "        ix = int(re.findall('\\d+', v.name)[0])\n",
-            "        y_vars[ix] = v.varValue\n",
-            "\n",
-            "y_vars = y_vars.astype(float)"
-         ]
-      },
-      {
-         "cell_type":"code",
-         "execution_count":110,
-         "metadata":{
-
-         },
-         "outputs":[
-
-         ],
-         "source":[
-            "x_vars, y_vars = np.array(x_vars), np.array(y_vars)"
-         ]
-      },
-      {
-         "cell_type":"code",
-         "execution_count":111,
-         "metadata":{
-
-         },
-         "outputs":[
-
-         ],
-         "source":[
-            "np.save('output/assignments.npy', x_vars)\n",
-            "np.save('output/facilities.npy', y_vars)"
-         ]
-      },
-      {
-         "cell_type":"code",
-         "execution_count":112,
-         "metadata":{
-
-         },
-         "outputs":[
-
-         ],
-         "source":[
-            "y_vars = np.load('output/facilities.npy')"
-         ]
-      },
-      {
-         "cell_type":"code",
-         "execution_count":113,
-         "metadata":{
-
-         },
-         "outputs":[
-
-         ],
-         "source":[
-            "candidates['is_active'] = y_vars"
-         ]
-      },
-      {
-         "cell_type":"code",
-         "execution_count":114,
-         "metadata":{
-
-         },
-         "outputs":[
-
-         ],
-         "source":[
-            "candidates['is_market'] = 0"
-         ]
-      },
-      {
-         "cell_type":"code",
-         "execution_count":115,
-         "metadata":{
-
-         },
-         "outputs":[
-
-         ],
-         "source":[
-            "candidates.reset_index(drop=True, inplace=True)"
-         ]
-      },
-      {
-         "cell_type":"code",
-         "execution_count":116,
-         "metadata":{
-
-         },
-         "outputs":[
-
-         ],
-         "source":[
-            "candidates.loc[1231:, 'is_market'] = 1"
-         ]
-      },
-      {
-         "cell_type":"code",
-         "execution_count":120,
-         "metadata":{
-
-         },
-         "outputs":[
-            {
-               "data":{
-                  "text/plain":[
-                     "(33, 7)"
-                  ]
-               },
-               "execution_count":120,
-               "metadata":{
-
-               },
-               "output_type":"execute_result"
-            }
-         ],
-         "source":[
-            "candidates[(candidates['is_active'] == 1) & (candidates['is_market'] == 0)].shape"
-         ]
-      },
-      {
-         "cell_type":"code",
-         "execution_count":122,
-         "metadata":{
-
-         },
-         "outputs":[
-
-         ],
-         "source":[
-            "candidates.to_file('facilities')"
-         ]
-      }
-   ],
-   "metadata":{
-      "kernelspec":{
-         "display_name":"Python 3",
-         "language":"python",
-         "name":"python3"
-      },
-      "language_info":{
-         "codemirror_mode":{
-            "name":"ipython",
-            "version":3
-         },
-         "file_extension":".py",
-         "mimetype":"text/x-python",
-         "name":"python",
-         "nbconvert_exporter":"python",
-         "pygments_lexer":"ipython3",
-         "version":"3.7.4"
-      }
-   },
-   "nbformat":4,
-   "nbformat_minor":2
-=======
  "cells": [
   {
    "cell_type": "markdown",
@@ -2696,5 +1174,4 @@
  },
  "nbformat": 4,
  "nbformat_minor": 2
->>>>>>> 64c0299a
 }